// An LRU cached aimed at high concurrency
package ccache

import (
	"hash/fnv"
	"sync/atomic"
	"time"
)

type LayeredCache[T any] struct {
	*Configuration[T]
	list        *List[*Item[T]]
	buckets     []*layeredBucket[T]
	bucketMask  uint32
	size        int64
	deletables  chan *Item[T]
	promotables chan *Item[T]
	control     chan interface{}
}

// Create a new layered cache with the specified configuration.
// A layered cache used a two keys to identify a value: a primary key
// and a secondary key. Get, Set and Delete require both a primary and
// secondary key. However, DeleteAll requires only a primary key, deleting
// all values that share the same primary key.

// Layered Cache is useful as an HTTP cache, where an HTTP purge might
// delete multiple variants of the same resource:
// primary key = "user/44"
// secondary key 1 = ".json"
// secondary key 2 = ".xml"

// See ccache.Configure() for creating a configuration
func Layered[T any](config *Configuration[T]) *LayeredCache[T] {
	c := &LayeredCache[T]{
		list:          NewList[*Item[T]](),
		Configuration: config,
		bucketMask:    uint32(config.buckets) - 1,
		buckets:       make([]*layeredBucket[T], config.buckets),
		deletables:    make(chan *Item[T], config.deleteBuffer),
		control:       make(chan interface{}),
	}
	for i := 0; i < int(config.buckets); i++ {
		c.buckets[i] = &layeredBucket[T]{
			buckets: make(map[string]*bucket[T]),
		}
	}
	c.restart()
	return c
}

func (c *LayeredCache[T]) ItemCount() int {
	count := 0
	for _, b := range c.buckets {
		count += b.itemCount()
	}
	return count
}

// Get an item from the cache. Returns nil if the item wasn't found.
// This can return an expired item. Use item.Expired() to see if the item
// is expired and item.TTL() to see how long until the item expires (which
// will be negative for an already expired item).
func (c *LayeredCache[T]) Get(primary, secondary string) *Item[T] {
	item := c.bucket(primary).get(primary, secondary)
	if item == nil {
		return nil
	}
	if item.expires > time.Now().UnixNano() {
		select {
		case c.promotables <- item:
		default:
		}
	}
	return item
}

<<<<<<< HEAD
func (c *LayeredCache[T]) ForEachFunc(primary string, matches func(key string, item *Item[T]) bool) {
=======
// Same as Get but does not promote the value. This essentially circumvents the
// "least recently used" aspect of this cache. To some degree, it's akin to a
// "peak"
func (c *LayeredCache) GetWithoutPromote(primary, secondary string) *Item {
	return c.bucket(primary).get(primary, secondary)
}

func (c *LayeredCache) ForEachFunc(primary string, matches func(key string, item *Item) bool) {
>>>>>>> 42f36769
	c.bucket(primary).forEachFunc(primary, matches)
}

// Get the secondary cache for a given primary key. This operation will
// never return nil. In the case where the primary key does not exist, a
// new, underlying, empty bucket will be created and returned.
func (c *LayeredCache[T]) GetOrCreateSecondaryCache(primary string) *SecondaryCache[T] {
	primaryBkt := c.bucket(primary)
	bkt := primaryBkt.getSecondaryBucket(primary)
	primaryBkt.Lock()
	if bkt == nil {
		bkt = &bucket[T]{lookup: make(map[string]*Item[T])}
		primaryBkt.buckets[primary] = bkt
	}
	primaryBkt.Unlock()
	return &SecondaryCache[T]{
		bucket: bkt,
		pCache: c,
	}
}

// Used when the cache was created with the Track() configuration option.
// Avoid otherwise
func (c *LayeredCache[T]) TrackingGet(primary, secondary string) TrackedItem[T] {
	item := c.Get(primary, secondary)
	if item == nil {
		return nil
	}
	item.track()
	return item
}

// Set the value in the cache for the specified duration
func (c *LayeredCache[T]) TrackingSet(primary, secondary string, value T, duration time.Duration) TrackedItem[T] {
	return c.set(primary, secondary, value, duration, true)
}

// Set the value in the cache for the specified duration
func (c *LayeredCache[T]) Set(primary, secondary string, value T, duration time.Duration) {
	c.set(primary, secondary, value, duration, false)
}

// Replace the value if it exists, does not set if it doesn't.
// Returns true if the item existed an was replaced, false otherwise.
// Replace does not reset item's TTL nor does it alter its position in the LRU
func (c *LayeredCache[T]) Replace(primary, secondary string, value T) bool {
	item := c.bucket(primary).get(primary, secondary)
	if item == nil {
		return false
	}
	c.Set(primary, secondary, value, item.TTL())
	return true
}

// Attempts to get the value from the cache and calles fetch on a miss.
// If fetch returns an error, no value is cached and the error is returned back
// to the caller.
// Note that Fetch merely calls the public Get and Set functions. If you want
// a different Fetch behavior, such as thundering herd protection or returning
// expired items, implement it in your application.
func (c *LayeredCache[T]) Fetch(primary, secondary string, duration time.Duration, fetch func() (T, error)) (*Item[T], error) {
	item := c.Get(primary, secondary)
	if item != nil {
		return item, nil
	}
	value, err := fetch()
	if err != nil {
		return nil, err
	}
	return c.set(primary, secondary, value, duration, false), nil
}

// Remove the item from the cache, return true if the item was present, false otherwise.
func (c *LayeredCache[T]) Delete(primary, secondary string) bool {
	item := c.bucket(primary).delete(primary, secondary)
	if item != nil {
		c.deletables <- item
		return true
	}
	return false
}

// Deletes all items that share the same primary key
func (c *LayeredCache[T]) DeleteAll(primary string) bool {
	return c.bucket(primary).deleteAll(primary, c.deletables)
}

// Deletes all items that share the same primary key and prefix.
func (c *LayeredCache[T]) DeletePrefix(primary, prefix string) int {
	return c.bucket(primary).deletePrefix(primary, prefix, c.deletables)
}

// Deletes all items that share the same primary key and where the matches func evaluates to true.
func (c *LayeredCache[T]) DeleteFunc(primary string, matches func(key string, item *Item[T]) bool) int {
	return c.bucket(primary).deleteFunc(primary, matches, c.deletables)
}

// Clears the cache
func (c *LayeredCache[T]) Clear() {
	done := make(chan struct{})
	c.control <- clear{done: done}
	<-done
}

func (c *LayeredCache[T]) Stop() {
	close(c.promotables)
	<-c.control
}

// Gets the number of items removed from the cache due to memory pressure since
// the last time GetDropped was called
func (c *LayeredCache[T]) GetDropped() int {
	return doGetDropped(c.control)
}

// SyncUpdates waits until the cache has finished asynchronous state updates for any operations
// that were done by the current goroutine up to now. See Cache.SyncUpdates for details.
func (c *LayeredCache[T]) SyncUpdates() {
	doSyncUpdates(c.control)
}

// Sets a new max size. That can result in a GC being run if the new maxium size
// is smaller than the cached size
func (c *LayeredCache[T]) SetMaxSize(size int64) {
	done := make(chan struct{})
	c.control <- setMaxSize{size: size, done: done}
	<-done
}

// Forces GC. There should be no reason to call this function, except from tests
// which require synchronous GC.
// This is a control command.
func (c *LayeredCache[T]) GC() {
	done := make(chan struct{})
	c.control <- gc{done: done}
	<-done
}

// Gets the size of the cache. This is an O(1) call to make, but it is handled
// by the worker goroutine. It's meant to be called periodically for metrics, or
// from tests.
// This is a control command.
func (c *LayeredCache[T]) GetSize() int64 {
	res := make(chan int64)
	c.control <- getSize{res}
	return <-res
}

func (c *LayeredCache[T]) restart() {
	c.promotables = make(chan *Item[T], c.promoteBuffer)
	c.control = make(chan interface{})
	go c.worker()
}

func (c *LayeredCache[T]) set(primary, secondary string, value T, duration time.Duration, track bool) *Item[T] {
	item, existing := c.bucket(primary).set(primary, secondary, value, duration, track)
	if existing != nil {
		c.deletables <- existing
	}
	c.promote(item)
	return item
}

func (c *LayeredCache[T]) bucket(key string) *layeredBucket[T] {
	h := fnv.New32a()
	h.Write([]byte(key))
	return c.buckets[h.Sum32()&c.bucketMask]
}

func (c *LayeredCache[T]) promote(item *Item[T]) {
	c.promotables <- item
}

func (c *LayeredCache[T]) worker() {
	defer close(c.control)
	dropped := 0
	promoteItem := func(item *Item[T]) {
		if c.doPromote(item) && c.size > c.maxSize {
			dropped += c.gc()
		}
	}
	deleteItem := func(item *Item[T]) {
		if item.node == nil {
			atomic.StoreInt32(&item.promotions, -2)
		} else {
			c.size -= item.size
			if c.onDelete != nil {
				c.onDelete(item)
			}
			c.list.Remove(item.node)
		}
	}
	for {
		select {
		case item, ok := <-c.promotables:
			if ok == false {
				return
			}
			promoteItem(item)
		case item := <-c.deletables:
			deleteItem(item)
		case control := <-c.control:
			switch msg := control.(type) {
			case getDropped:
				msg.res <- dropped
				dropped = 0
			case setMaxSize:
				c.maxSize = msg.size
				if c.size > c.maxSize {
					dropped += c.gc()
				}
				msg.done <- struct{}{}
			case clear:
				for _, bucket := range c.buckets {
					bucket.clear()
				}
				c.size = 0
				c.list = NewList[*Item[T]]()
				msg.done <- struct{}{}
			case getSize:
				msg.res <- c.size
			case gc:
				dropped += c.gc()
				msg.done <- struct{}{}
			case syncWorker:
				doAllPendingPromotesAndDeletes(c.promotables, promoteItem,
					c.deletables, deleteItem)
				msg.done <- struct{}{}
			}
		}
	}
}

func (c *LayeredCache[T]) doPromote(item *Item[T]) bool {
	// deleted before it ever got promoted
	if atomic.LoadInt32(&item.promotions) == -2 {
		return false
	}
	if item.node != nil { //not a new item
		if item.shouldPromote(c.getsPerPromote) {
			c.list.MoveToFront(item.node)
			atomic.StoreInt32(&item.promotions, 0)
		}
		return false
	}
	c.size += item.size
	item.node = c.list.Insert(item)
	return true
}

func (c *LayeredCache[T]) gc() int {
	node := c.list.Tail
	dropped := 0
	itemsToPrune := int64(c.itemsToPrune)

	if min := c.size - c.maxSize; min > itemsToPrune {
		itemsToPrune = min
	}

	for i := int64(0); i < itemsToPrune; i++ {
		if node == nil {
			return dropped
		}
		prev := node.Prev
		item := node.Value
		if c.tracking == false || atomic.LoadInt32(&item.refCount) == 0 {
			c.bucket(item.group).delete(item.group, item.key)
			c.size -= item.size
<<<<<<< HEAD
			c.list.Remove(node)
=======
			c.list.Remove(element)
			if c.onDelete != nil {
				c.onDelete(item)
			}
>>>>>>> 42f36769
			item.promotions = -2
			dropped += 1
		}
		node = prev
	}
	return dropped
}<|MERGE_RESOLUTION|>--- conflicted
+++ resolved
@@ -75,18 +75,14 @@
 	return item
 }
 
-<<<<<<< HEAD
-func (c *LayeredCache[T]) ForEachFunc(primary string, matches func(key string, item *Item[T]) bool) {
-=======
 // Same as Get but does not promote the value. This essentially circumvents the
 // "least recently used" aspect of this cache. To some degree, it's akin to a
 // "peak"
-func (c *LayeredCache) GetWithoutPromote(primary, secondary string) *Item {
+func (c *LayeredCache[T]) GetWithoutPromote(primary, secondary string) *Item[T] {
 	return c.bucket(primary).get(primary, secondary)
 }
 
-func (c *LayeredCache) ForEachFunc(primary string, matches func(key string, item *Item) bool) {
->>>>>>> 42f36769
+func (c *LayeredCache[T]) ForEachFunc(primary string, matches func(key string, item *Item[T]) bool) {
 	c.bucket(primary).forEachFunc(primary, matches)
 }
 
@@ -355,14 +351,10 @@
 		if c.tracking == false || atomic.LoadInt32(&item.refCount) == 0 {
 			c.bucket(item.group).delete(item.group, item.key)
 			c.size -= item.size
-<<<<<<< HEAD
 			c.list.Remove(node)
-=======
-			c.list.Remove(element)
 			if c.onDelete != nil {
 				c.onDelete(item)
 			}
->>>>>>> 42f36769
 			item.promotions = -2
 			dropped += 1
 		}
